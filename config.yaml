--- conflicted
+++ resolved
@@ -3,6 +3,18 @@
 logging:
   level: INFO
   format: "%(levelname)s:%(name)s:%(message)s"
+
+# General inputs
+data:
+  resarea:
+    redz: REDZ_DEA_Unpublished_Draft_2015
+    corridors: Power_corridors
+
+# definition of the Coordinate Reference Systems
+crs:
+  geo_crs: EPSG:4326  # general geographic projection, not used for metric measures. "EPSG:4326" is the standard used by OSM and google maps
+  distance_crs: EPSG:3857  # projection for distance measurements only. Possible recommended values are "EPSG:3857" (used by OSM and Google Maps)
+  area_crs: ESRI:54009  # projection for area measurements only. Possible recommended values are Global Mollweide "ESRI:54009"
 
 # When running the model for the first time it is necessary to enable the following scripts:
 # build_natura_raster, build_population, build_topology, build_cutout. For subsequent model
@@ -36,23 +48,8 @@
   distance_crs: EPSG:3857  # projection for distance measurements only. Possible recommended values are "EPSG:3857" (used by OSM and Google Maps)
   area_crs: ESRI:54009  # projection for area measurements only. Possible recommended values are Global Mollweide "ESRI:54009"
 
-<<<<<<< HEAD
-
-
-=======
-# When running the model for the first time it is necessary to enable the following scripts:
-# build_natura_raster, build_population, build_topology, build_cutout. For subsequent model
-# runs these scripts can be diabled to save time. Although snakemake will skip the execution
-# of scripts where the outputs are already built, these switches are useful for forced 
-# re-runs of the snakemake workflow, where you may not necessarily want to rebuild everything
-enable:
-  build_natura_raster: true # Rasters natural protection areas onto all cutout regions
-  build_topology: true # Base network topology
-  build_cutout: false #false # Atlite cutout 
-  use_eskom_wind_solar: false # Model defaults to Eskom hourly pu profiles for all wind and solar generators
-  use_excel_wind_solar: [true,"data/wind_solar_profiles.xlsx"] # Model defaults to excel input hourly pu profiles for all wind and solar generators  
-  build_renewable_profiles: true #false # Enable calculation of renewable profiles
->>>>>>> 4c7327da
+
+
 
 # Specification of relevent years for the model
 years: 
